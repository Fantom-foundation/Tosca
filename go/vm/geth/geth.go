// Copyright (c) 2024 Fantom Foundation
//
// Use of this software is governed by the Business Source License included
// in the LICENSE file and at fantom.foundation/bsl11.
//
// Change Date: 2028-4-16
//
// On the date above, in accordance with the Business Source License, use of
// this software will be governed by the GNU Lesser General Public License v3.

package geth

import (
	"errors"
	"fmt"
	"math/big"

	ct "github.com/Fantom-foundation/Tosca/go/ct/common"
	"github.com/Fantom-foundation/Tosca/go/vm"
	"github.com/ethereum/go-ethereum/common"
	"github.com/ethereum/go-ethereum/core/tracing"
	"github.com/ethereum/go-ethereum/core/types"
	geth "github.com/ethereum/go-ethereum/core/vm"
	"github.com/ethereum/go-ethereum/crypto"
	"github.com/ethereum/go-ethereum/params"
	"github.com/holiman/uint256"
)

func init() {
	vm.RegisterInterpreter("geth", &gethVm{})
}

type gethVm struct{}

// Defines the newest supported revision for this interpreter implementation
const newestSupportedRevision = vm.R13_Cancun

func (m *gethVm) Run(parameters vm.Parameters) (vm.Result, error) {
	if parameters.Revision > newestSupportedRevision {
		return vm.Result{}, &vm.ErrUnsupportedRevision{Revision: parameters.Revision}
	}
	evm, contract, stateDb := createGethInterpreterContext(parameters)

	output, err := evm.Interpreter().Run(contract, parameters.Input, false)

	result := vm.Result{
		Output:    output,
		GasLeft:   vm.Gas(contract.Gas),
		GasRefund: vm.Gas(stateDb.refund),
		Success:   true,
	}

	// If no error is reported, the execution ended with a STOP, RETURN, or SUICIDE.
	if err == nil {
		return result, nil
	}

	// In case of a revert the result should indicate an unsuccessful execution.
	if err == geth.ErrExecutionReverted {
		result.Success = false
		return result, nil
	}

	// In case of an issue caused by the code execution, the result should indicate
	// a failed execution but no error should be reported.
	switch {
	case errors.Is(err, geth.ErrOutOfGas),
		errors.Is(err, geth.ErrCodeStoreOutOfGas),
		errors.Is(err, geth.ErrDepth),
		errors.Is(err, geth.ErrInsufficientBalance),
		errors.Is(err, geth.ErrContractAddressCollision),
		errors.Is(err, geth.ErrExecutionReverted),
		errors.Is(err, geth.ErrMaxCodeSizeExceeded),
		errors.Is(err, geth.ErrInvalidJump),
		errors.Is(err, geth.ErrWriteProtection),
		errors.Is(err, geth.ErrReturnDataOutOfBounds),
		errors.Is(err, geth.ErrReturnDataOutOfBounds),
		errors.Is(err, geth.ErrGasUintOverflow),
		errors.Is(err, geth.ErrInvalidCode):
		return vm.Result{Success: false}, nil
	}

	if _, ok := err.(*geth.ErrStackOverflow); ok {
		return vm.Result{Success: false}, nil
	}
	if _, ok := err.(*geth.ErrStackUnderflow); ok {
		return vm.Result{Success: false}, nil
	}
	if _, ok := err.(*geth.ErrInvalidOpCode); ok {
		return vm.Result{Success: false}, nil
	}

	// In all other cases an EVM error should be reported.
	return vm.Result{}, fmt.Errorf("internal EVM error in geth: %v", err)
}

// TODO: remove once there is only one Revision definition
func vmRevisionToCt(revision vm.Revision) ct.Revision {
	switch revision {
	case vm.R07_Istanbul:
		return ct.R07_Istanbul
	case vm.R09_Berlin:
		return ct.R09_Berlin
	case vm.R10_London:
		return ct.R10_London
	case vm.R11_Paris:
		return ct.R11_Paris
	case vm.R12_Shanghai:
		return ct.R12_Shanghai
	case vm.R13_Cancun:
		return ct.R13_Cancun

	}
	panic(fmt.Sprintf("Unknown revision: %v", revision))
}

// makeChainConfig returns a chain config for the given chain ID and target revision.
// The baseline config is used as a starting point, so that any prefilled configuration from go-ethereum:params/config.go can be used.
// chainId needs to be prefilled as it may be accessed with the opcode CHAINID.
// the fork-blocks and the fork-times are set to the respective values for the given revision.
func makeChainConfig(baseline params.ChainConfig, chainId *big.Int, targetRevision ct.Revision) params.ChainConfig {
	istanbulBlock, err := ct.GetForkBlock(ct.R07_Istanbul)
	if err != nil {
		panic(fmt.Sprintf("Failed to get Istanbul fork block: %v", err))
	}
	berlinBlock, err := ct.GetForkBlock(ct.R09_Berlin)
	if err != nil {
		panic(fmt.Sprintf("Failed to get Berlin fork block: %v", err))
	}
	londonBlock, err := ct.GetForkBlock(ct.R10_London)
	if err != nil {
		panic(fmt.Sprintf("Failed to get London fork block: %v", err))
	}
	parisBlock, err := ct.GetForkBlock(ct.R11_Paris)
	if err != nil {
		panic(fmt.Sprintf("Failed to get Paris fork block: %v", err))
	}
	shanghaiTime := ct.GetForkTime(ct.R12_Shanghai)
	cancunTime := ct.GetForkTime(ct.R13_Cancun)

	chainConfig := baseline
	chainConfig.ChainID = chainId
	chainConfig.ByzantiumBlock = big.NewInt(0)
	chainConfig.IstanbulBlock = big.NewInt(0).SetUint64(istanbulBlock)
	chainConfig.BerlinBlock = big.NewInt(0).SetUint64(berlinBlock)
	chainConfig.LondonBlock = big.NewInt(0).SetUint64(londonBlock)

	if targetRevision >= ct.R11_Paris {
		chainConfig.MergeNetsplitBlock = big.NewInt(0).SetUint64(parisBlock)
	}
	if targetRevision >= ct.R12_Shanghai {
		chainConfig.ShanghaiTime = &shanghaiTime
	}
	if targetRevision >= ct.R13_Cancun {
		chainConfig.CancunTime = &cancunTime
	}

	return chainConfig
}

func currentBlock(revision ct.Revision) *big.Int {
	block, err := ct.GetForkBlock(revision)
	if err != nil {
		panic(fmt.Sprintf("Failed to get fork block for %v: %v", revision, err))
	}
	return big.NewInt(int64(block + 2))
}

func createGethInterpreterContext(parameters vm.Parameters) (*geth.EVM, *geth.Contract, *stateDbAdapter) {
	// Set hard forks for chainconfig
	chainConfig :=
		makeChainConfig(*params.AllEthashProtocolChanges,
			new(big.Int).SetBytes(parameters.ChainID[:]),
			vmRevisionToCt(parameters.Revision))

	// Hashing function used in the context for BLOCKHASH instruction
	getHash := func(num uint64) common.Hash {
		return common.Hash(parameters.Context.GetBlockHash(int64(num)))
	}

	// Create empty block context based on block number
	blockCtx := geth.BlockContext{
		BlockNumber: currentBlock(vmRevisionToCt(parameters.Revision)),
		Time:        uint64(parameters.Timestamp),
		Difficulty:  big.NewInt(1),
		GasLimit:    uint64(parameters.GasLimit),
		GetHash:     getHash,
		BaseFee:     new(big.Int).SetBytes(parameters.BaseFee[:]),
		BlobBaseFee: new(big.Int).SetBytes(parameters.BlobBaseFee[:]),
		Transfer:    transferFunc,
		CanTransfer: canTransferFunc,
	}

	if parameters.Revision >= vm.R11_Paris {
		// Setting the random signals to geth that a post-merge (Paris) revision should be utilized.
		hash := common.BytesToHash(parameters.PrevRandao[:])
		blockCtx.Random = &hash
	}

	// Create empty tx context
	txCtx := geth.TxContext{
		GasPrice:   new(big.Int).SetBytes(parameters.GasPrice[:]),
		BlobFeeCap: new(big.Int).SetBytes(parameters.BlobBaseFee[:]),
	}

	for _, hash := range parameters.BlobHashes {
		txCtx.BlobHashes = append(txCtx.BlobHashes, common.Hash(hash))
	}

	// Set interpreter variant for this VM
	config := geth.Config{}

	stateDb := &stateDbAdapter{context: parameters.Context}
	evm := geth.NewEVM(blockCtx, txCtx, stateDb, &chainConfig, config)

	evm.Origin = common.Address(parameters.Origin)
	evm.Context.BlockNumber = big.NewInt(parameters.BlockNumber)
	evm.Context.Coinbase = common.Address(parameters.Coinbase)
	evm.Context.Difficulty = new(big.Int).SetBytes(parameters.PrevRandao[:])
	evm.Context.Time = uint64(parameters.Timestamp)

	value := parameters.Value.ToUint256()
	addr := geth.AccountRef(parameters.Recipient)
	contract := geth.NewContract(addr, addr, value, uint64(parameters.Gas))
	contract.CallerAddress = common.Address(parameters.Sender)
	contract.CodeAddr = &common.Address{}
	contract.Code = parameters.Code
	contract.CodeHash = crypto.Keccak256Hash(parameters.Code)
	contract.Input = parameters.Input

	return evm, contract, stateDb
}

// --- Adapter ---

// transferFunc subtracts amount from sender and adds amount to recipient using the given Db
// Now is doing nothing as this is not changing gas computation
func transferFunc(stateDB geth.StateDB, callerAddress common.Address, to common.Address, value *uint256.Int) {
	// Can be something like this:
	stateDB.SubBalance(callerAddress, value, tracing.BalanceChangeTransfer)
	stateDB.AddBalance(to, value, tracing.BalanceChangeTransfer)
}

// canTransferFunc is the signature of a transfer function
func canTransferFunc(stateDB geth.StateDB, callerAddress common.Address, value *uint256.Int) bool {
	return stateDB.GetBalance(callerAddress).Cmp(value) >= 0
}

// stateDbAdapter adapts the vm.RunContext interface for its usage as a geth.StateDB in test
// environment setups. The main purpose is to facilitate unit, integration, and conformance
// testing for the geth interpreter.
type stateDbAdapter struct {
	context         vm.RunContext
	refund          uint64
	lastBeneficiary vm.Address
}

func (s *stateDbAdapter) CreateAccount(common.Address) {
	// ignored: effect not needed in test environments
}

func (s *stateDbAdapter) CreateContract(common.Address) {
	// ignored: effect not needed in test environments
}

func (s *stateDbAdapter) SubBalance(common.Address, *uint256.Int, tracing.BalanceChangeReason) {
	// ignored: effect not needed in test environments
}

func (s *stateDbAdapter) AddBalance(addr common.Address, balance *uint256.Int, change tracing.BalanceChangeReason) {
	// we save this address to be used as the beneficiary in a selfdestruct case.
	s.lastBeneficiary = vm.Address(addr)
}

func (s *stateDbAdapter) GetBalance(addr common.Address) *uint256.Int {
	value := s.context.GetBalance(vm.Address(addr))
	return value.ToUint256()
}

func (s *stateDbAdapter) GetNonce(common.Address) uint64 {
	// ignored: effect not needed in test environments
	return 0
}

func (s *stateDbAdapter) SetNonce(common.Address, uint64) {
	// ignored: effect not needed in test environments
}

func (s *stateDbAdapter) GetCodeHash(addr common.Address) common.Hash {
	return common.Hash(s.context.GetCodeHash(vm.Address(addr)))
}

func (s *stateDbAdapter) GetCode(addr common.Address) []byte {
	return s.context.GetCode(vm.Address(addr))
}

func (s *stateDbAdapter) SetCode(common.Address, []byte) {
	// ignored: effect not needed in test environments
}

func (s *stateDbAdapter) GetCodeSize(addr common.Address) int {
	return s.context.GetCodeSize(vm.Address(addr))
}

func (s *stateDbAdapter) AddRefund(value uint64) {
	s.refund += value
}

func (s *stateDbAdapter) SubRefund(value uint64) {
	s.refund -= value
}

func (s *stateDbAdapter) GetRefund() uint64 {
	return s.refund
}

func (s *stateDbAdapter) GetCommittedState(addr common.Address, key common.Hash) common.Hash {
	return common.Hash(s.context.GetCommittedStorage(vm.Address(addr), vm.Key(key)))
}

func (s *stateDbAdapter) GetState(addr common.Address, key common.Hash) common.Hash {
	return common.Hash(s.context.GetStorage(vm.Address(addr), vm.Key(key)))
}

func (s *stateDbAdapter) SetState(addr common.Address, key common.Hash, value common.Hash) {
	s.context.SetStorage(vm.Address(addr), vm.Key(key), vm.Word(value))
}

func (s *stateDbAdapter) GetStorageRoot(addr common.Address) common.Hash {
	// ignored: effect not needed in test environments
	return common.Hash{}
}

func (s *stateDbAdapter) GetTransientState(addr common.Address, key common.Hash) common.Hash {
	return common.Hash(s.context.GetTransientStorage(vm.Address(addr), vm.Key(key)))
}

func (s *stateDbAdapter) SetTransientState(addr common.Address, key, value common.Hash) {
	s.context.SetTransientStorage(vm.Address(addr), vm.Key(key), vm.Word(value))
}

func (s *stateDbAdapter) SelfDestruct(addr common.Address) {
	s.context.SelfDestruct(vm.Address(addr), s.lastBeneficiary)
}

func (s *stateDbAdapter) HasSelfDestructed(addr common.Address) bool {
	return s.context.HasSelfDestructed(vm.Address(addr))
}

<<<<<<< HEAD
func (s *stateDbAdapter) Selfdestruct6780(common.Address) {
	// FIXME: not implemented, but non panicking call is required to enable fuzzing
	// ignored: effect not needed in test environments
=======
func (s *stateDbAdapter) Selfdestruct6780(addr common.Address) {
	s.context.SelfDestruct(vm.Address(addr), s.lastBeneficiary)
>>>>>>> 105ab1de
}

func (s *stateDbAdapter) Exist(addr common.Address) bool {
	return s.context.AccountExists(vm.Address(addr))
}

func (s *stateDbAdapter) Empty(addr common.Address) bool {
	return !s.context.AccountExists(vm.Address(addr))
}

func (s *stateDbAdapter) PrepareAccessList(sender common.Address, dest *common.Address, precompiles []common.Address, txAccesses types.AccessList) {
	// ignored: effect not needed in test environments
	panic("not implemented")
}

func (s *stateDbAdapter) AddressInAccessList(addr common.Address) bool {
	return s.context.IsAddressInAccessList(vm.Address(addr))
}

func (s *stateDbAdapter) SlotInAccessList(addr common.Address, slot common.Hash) (addressOk bool, slotOk bool) {
	return s.context.IsSlotInAccessList(vm.Address(addr), vm.Key(slot))
}

func (s *stateDbAdapter) AddAddressToAccessList(addr common.Address) {
	s.context.AccessAccount(vm.Address(addr))
}

func (s *stateDbAdapter) AddSlotToAccessList(addr common.Address, slot common.Hash) {
	s.context.AccessStorage(vm.Address(addr), vm.Key(slot))
}

func (s *stateDbAdapter) Prepare(rules params.Rules, sender, coinbase common.Address, dest *common.Address, precompiles []common.Address, txAccesses types.AccessList) {
	// ignored: effect not needed in test environments
	panic("not implemented")
}

func (s *stateDbAdapter) RevertToSnapshot(int) {
	// ignored: effect not needed in test environments
}

func (s *stateDbAdapter) Snapshot() int {
	return 0 // not relevant in test setups
}

func (s *stateDbAdapter) AddLog(log *types.Log) {
	topics := make([]vm.Hash, 0, len(log.Topics))
	for _, cur := range log.Topics {
		topics = append(topics, vm.Hash(cur))
	}
	s.context.EmitLog(vm.Log{
		Address: vm.Address(log.Address),
		Topics:  topics,
		Data:    log.Data,
	})
}

func (s *stateDbAdapter) AddPreimage(common.Hash, []byte) {
	panic("should not be needed in test environments")
}

func (s *stateDbAdapter) ForEachStorage(common.Address, func(common.Hash, common.Hash) bool) error {
	panic("should not be needed in test environments")
}<|MERGE_RESOLUTION|>--- conflicted
+++ resolved
@@ -347,14 +347,8 @@
 	return s.context.HasSelfDestructed(vm.Address(addr))
 }
 
-<<<<<<< HEAD
-func (s *stateDbAdapter) Selfdestruct6780(common.Address) {
-	// FIXME: not implemented, but non panicking call is required to enable fuzzing
-	// ignored: effect not needed in test environments
-=======
 func (s *stateDbAdapter) Selfdestruct6780(addr common.Address) {
 	s.context.SelfDestruct(vm.Address(addr), s.lastBeneficiary)
->>>>>>> 105ab1de
 }
 
 func (s *stateDbAdapter) Exist(addr common.Address) bool {
