--- conflicted
+++ resolved
@@ -2,10 +2,7 @@
 
 import (
 	"bytes"
-<<<<<<< HEAD
-=======
 	"encoding/binary"
->>>>>>> efa770d1
 	"fmt"
 	"math/big"
 	"math/rand"
@@ -663,7 +660,6 @@
 	}
 }
 
-<<<<<<< HEAD
 func TestExtCodeHashOnEmptyAccount(t *testing.T) {
 	var mockCtrl *gomock.Controller
 	var mockStateDB *vm_mock.MockStateDB
@@ -745,7 +741,6 @@
 	}
 }
 
-=======
 // Returns *big.Int with bits set as signed integer
 func getNegativeBigIntSignInBits(value *big.Int) *big.Int {
 	neg, _ := uint256.FromBig(value)
@@ -917,7 +912,6 @@
 	return ret
 }
 
->>>>>>> efa770d1
 // Get array of random big Integers
 func getRandomBigIntArray(count int) []*big.Int {
 	ret := make([]*big.Int, count)
